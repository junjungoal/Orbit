# Copyright (c) 2022, NVIDIA CORPORATION & AFFILIATES, ETH Zurich, and University of Toronto
# All rights reserved.
#
# SPDX-License-Identifier: BSD-3-Clause

"""The superclass for Isaac Sim based environments."""


import abc
import gym
import numpy as np
import torch
from typing import Any, ClassVar, Dict, Iterable, List, Optional, Tuple, Union

import carb
import omni.isaac.core.utils.prims as prim_utils
import omni.isaac.core.utils.stage as stage_utils
import omni.isaac.core.utils.torch as torch_utils
import omni.usd
from omni.isaac.cloner import GridCloner
from omni.isaac.core.simulation_context import SimulationContext
from omni.isaac.core.utils.extensions import enable_extension
from omni.isaac.core.utils.viewports import set_camera_view

from omni.isaac.orbit.sensors.camera import Camera, PinholeCameraCfg

from .isaac_env_cfg import IsaacEnvCfg

# Define type aliases here to avoid circular import
VecEnvIndices = Union[int, Iterable[int]]
"""Indices of the sub-environments. Used when we want to access one or more environments."""

VecEnvObs = Dict[str, Union[torch.Tensor, Dict[str, torch.Tensor]]]
"""Observation returned by the environment. It contains the observation for each sub-environment.

The observations are stored in a dictionary. The keys are the group to which the observations belong.
This is useful for various learning setups beyond vanilla reinforcement learning, such as asymmetric
actor-critic, multi-agent, or hierarchical reinforcement learning.

For example, for asymmetric actor-critic, the observation for the actor and the critic can be accessed
using the keys ``"policy"`` and ``"critic"`` respectively.

Within each group, the observations can be stored either as a dictionary with keys as the names of each
observation term in the group, or a single tensor obtained from concatenating all the observation terms.
"""

VecEnvStepReturn = Tuple[VecEnvObs, torch.Tensor, torch.Tensor, Dict]
"""The environment signals processed at the end of each step. It contains the observation, reward, termination
signal and additional information for each sub-environment."""


class IsaacEnv(gym.Env):
    """The superclass for Isaac Sim based environments.

    It encapsulates an environment using Omniverse Isaac Sim for under-the-hood
    dynamics and rendering. An environment can be partially or fully-observed.

    Each observation from the environment is a batch of observations for each sub-
    environments. The method :meth:`step` is also expected to receive a batch of actions
    for each sub-environment.

    While the environment itself is implemented as a vectorized environment, we do not
    inherit from :class:`gym.vector.VectorEnv`. This is mainly because the class adds
    various methods (for wait and asynchronous updates) which are not required.
    Additionally, each RL library typically has its own definition for a vectorized
    environment. Thus, to reduce complexity, we directly use the :class:`gym.Env` over
    here and leave it up to library-defined wrappers to take care of wrapping this
    environment for their agents.
    """

<<<<<<< HEAD
    is_vector_env: ClassVar[bool] = True
    """Whether the environment is a vectorized environment."""
    metadata: ClassVar[Dict[str, Any]] = {"render.modes": ["human", "rgb_array"]}
    """Metadata for the environment."""

    def __init__(self, cfg: IsaacEnvCfg, headless: bool = False, viewport: bool = False, enable_render=False, enable_camera=False, **kwargs):
=======
    def __init__(self, cfg: IsaacEnvCfg, headless: bool = False, enable_camera=False, enable_render=False):
>>>>>>> fe4e88d6
        """Initialize the environment.

        We currently support only PyTorch backend for the environment. In the future, we plan to extend this to use
        other backends such as Warp.

        If the environment is not headless and viewport is enabled, then the viewport will be rendered in the GUI.
        This allows us to render the environment even in the headless mode. However, it will significantly slow
        down the simulation. Thus, it is recommended to set both ``headless`` and ``viewport``
        to ``False`` when training an environment (unless it uses perception sensors).

        Args:
            cfg (IsaacEnvCfg): Instance of the environment configuration.
            headless (bool, optional): Whether to render at every simulation step. Defaults to False.
            viewport (bool, optional): Whether to enable the GUI viewport. If True, then the viewport
                will be rendered in the GUI (even in the headless mode). Defaults to False.

        Raises:
            RuntimeError: No stage is found in the simulation.
        """
        # store inputs to class
        self.cfg = cfg
<<<<<<< HEAD
        self.enable_render = not headless or enable_render
        self.enable_viewport = viewport or self.enable_render
=======
        # self.enable_render = not headless or self.cfg.env.enable_render
        self.enable_render = not headless or enable_render
>>>>>>> fe4e88d6
        self.enable_camera = enable_camera
        # extract commonly used parameters
        self.num_envs = self.cfg.env.num_envs
        self.device = self.cfg.sim.device
        self.physics_dt = self.cfg.sim.dt
        self.rendering_dt = self.cfg.sim.dt * self.cfg.sim.substeps

        # print useful information
        print("[INFO]: Isaac Orbit environment:")
        print(f"\t\t Number of instances : {self.num_envs}")
        print(f"\t\t Environment device  : {self.device}")
        print(f"\t\t Physics step-size   : {self.physics_dt}")
        print(f"\t\t Rendering step-size : {self.rendering_dt}")

        # check that simulation is running
        if stage_utils.get_current_stage() is None:
            raise RuntimeError("The stage has not been created. Did you run the simulator?")
        # flatten out the simulation dictionary
        sim_params = self.cfg.sim.to_dict()
        if sim_params is not None:
            if "physx" in sim_params:
                physx_params = sim_params.pop("physx")
                sim_params.update(physx_params)
        # set flags for simulator
        self._configure_simulation_flags(sim_params)
        # create a simulation context to control the simulator
        self.sim = SimulationContext(
            stage_units_in_meters=1.0,
            physics_dt=self.physics_dt,
            rendering_dt=self.rendering_dt,
            backend="torch",
            sim_params=sim_params,
            physics_prim_path="/physicsScene",
            device=self.device,
        )
        # create renderer and set camera view
        self._create_viewport_render_product()
        # add flag for checking closing status
        self._is_closed = False

        # initialize common environment buffers
        self.reward_buf = torch.zeros(self.num_envs, device=self.device, dtype=torch.float)
        self.reset_buf = torch.ones(self.num_envs, device=self.device, dtype=torch.long)
        self.episode_length_buf = torch.zeros(self.num_envs, device=self.device, dtype=torch.long)
        # allocate dictionary to store metrics
        self.extras = {}
        # create dictionary for storing last observations
        # note: Only used for the corner case of when in the UI, the stopped button is pressed. Then the
        #   physics handles become invalid. So it is not possible to call :meth:`_get_observations()`
        self._last_obs_buf: VecEnvObs = None

        # create cloner for duplicating the scenes
        cloner = GridCloner(spacing=self.cfg.env.env_spacing)
        cloner.define_base_env(self.env_ns)
        # create the xform prim to hold the template environment
        if not prim_utils.is_prim_path_valid(self.template_env_ns):
            prim_utils.define_prim(self.template_env_ns)
        # setup single scene
        global_prim_paths = self._design_scene()
        # check if any global prim paths are defined
        if global_prim_paths is None:
            global_prim_paths = list()
        # clone the scenes into the namespace "/World/envs" based on template namespace
        self.envs_prim_paths = cloner.generate_paths(self.env_ns + "/env", self.num_envs)
        self.envs_positions = cloner.clone(
            source_prim_path=self.template_env_ns,
            prim_paths=self.envs_prim_paths,
            replicate_physics=self.cfg.sim.replicate_physics,
        )
        # convert environment positions to torch tensor
        self.envs_positions = torch.tensor(self.envs_positions, dtype=torch.float, device=self.device)
        # filter collisions within each environment instance
        physics_scene_path = self.sim.get_physics_context().prim_path
        cloner.filter_collisions(
            physics_scene_path, "/World/collisions", prim_paths=self.envs_prim_paths, global_paths=global_prim_paths
        )

        # if self.cfg.env.enable_camera and self.enable_render:
        if self.enable_camera and self.enable_render:
            camera_cfg = PinholeCameraCfg(
                sensor_tick=0,
                height=self.cfg.camera.height,
                width=self.cfg.camera.width,
                data_types=["rgb"],
                usd_params=PinholeCameraCfg.UsdCameraCfg(
                    focal_length=24.0, focus_distance=400.0, horizontal_aperture=20.955, clipping_range=(0.1, 1.0e5)
                ),
            )
            self.camera = Camera(cfg=camera_cfg)
            for i in range(self.num_envs):
                self.camera.spawn("/World/CameraSensor/Cam_{}".format(i))
            self.camera.initialize("/World/CameraSensor/Cam_*")

            if self.cfg.camera.set_type == 'ros':
                position = torch.tensor(self.cfg.camera.position, device=self.device) + self.envs_positions
                orientation = torch.tensor(self.cfg.camera.orientation, device=self.device).unsqueeze(0).repeat(self.num_envs, 1)
                self.camera.set_world_poses_ros(position.cpu().numpy(), orientation.cpu().numpy())
            else:
                raise NotImplementedError
                self.camera.set_world_pose_from_view(eye=self.cfg.camera.eye, target=self.cfg.camera.lookat)

    """
    Properties
    """

    @property
    def env_ns(self) -> str:
        """The namespace ``/World/envs`` in which all environments created.

        The environments are present w.r.t. this namespace under "env_{N}" prim,
        where N is a natural number.
        """
        return "/World/envs"

    @property
    def template_env_ns(self) -> str:
        """The namespace ``/World/envs/env_0`` used for the template environment.

        All prims under this namespace are cloned during construction.
        """
        return self.env_ns + "/env_0"

    """
    Operations - MDP
    """

    @staticmethod
    def seed(seed: int = -1):
        """Set the seed for the environment.

        Args:
            seed (int, optional): The seed for random generator. Defaults to -1.
        """
        import omni.replicator.core as rep

        rep.set_global_seed(seed)
        return torch_utils.set_seed(seed)

    def reset(self) -> VecEnvObs:
        """Flags all environments for reset.

        Note:
            Once the buffers for resetting the environments are set, a simulation step is
            taken to forward all other buffers.

        Returns:
            VecEnvObs: Observations from the environment.
        """
        # reset state of scene
        indices = torch.arange(self.num_envs, dtype=torch.int64, device=self.device)
        self._reset_idx(indices)
        # perform one step to have buffers into action
        self.sim.step(render=False)
        # compute common quantities
        self._cache_common_quantities()
        # compute observations
        self._last_obs_buf = self._get_observations()
        # return observations
        return self._last_obs_buf

    def step(self, actions: torch.Tensor) -> VecEnvStepReturn:
        """Reset any terminated environments and apply actions on the environment.

        This function deals with various timeline events (play, pause and stop) for clean execution.
        When the simulation is stopped all the physics handles expire and we cannot perform any read or
        write operations. The timeline event is only detected after every `sim.step()` call. Hence, at
        every call we need to check the status of the simulator. The logic is as follows:

        1. If the simulation is stopped, we complain about it and return the previous buffers.
        2. If the simulation is paused, we do not set any actions, but step the simulator.
        3. If the simulation is playing, we set the actions and step the simulator.

        Args:
            actions (torch.Tensor): Actions to apply on the simulator.

        Note:
            We perform resetting of the terminated environments before simulation
            stepping. This is because the physics buffers are not forwarded until
            the physics step occurs.

        Returns:
            VecEnvStepReturn: A tuple containing:
                - (VecEnvObs) observations from the environment
                - (torch.Tensor) reward from the environment
                - (torch.Tensor) whether the current episode is completed or not
                - (dict) misc information
        """
        # check if the simulation timeline is playing
        # if stopped, we complain about it and return the previous mdp buffers
        if self.sim.is_stopped():
            carb.log_warn("Simulation is stopped. Please exit the simulator...")
        # if paused, we do not set any actions into the simulator, but step
        elif not self.sim.is_playing():
            # step the simulator (but not the physics) to have UI still active
            self.sim.render()
            # check if the simulation timeline is stopped, do not update buffers
            if not self.sim.is_stopped():
                self._last_obs_buf = self._get_observations()
            else:
                carb.log_warn("Simulation is stopped. Please exit the simulator...")
        # if playing, we set the actions into the simulator and step
        else:
            # reset environments that terminated
            reset_env_ids = self.reset_buf.nonzero(as_tuple=False).squeeze(-1)
            if len(reset_env_ids) > 0:
                self._reset_idx(reset_env_ids)
            # increment the number of steps
            self.episode_length_buf += 1
            # perform the stepping of simulation
            self._step_impl(actions)
            # check if the simulation timeline is stopped, do not update buffers
            if not self.sim.is_stopped():
                self._last_obs_buf = self._get_observations()
            else:
                carb.log_warn("Simulation is stopped. Please exit the simulator...")
        # return observations, rewards, resets and extras
        return self._last_obs_buf, self.reward_buf, self.reset_buf, self.extras

    def render(self, mode: str = "human") -> Optional[np.ndarray]:
        """Run rendering without stepping through the physics.

        By convention, if mode is:

        - **human**: render to the current display and return nothing. Usually for human consumption.
        - **rgb_array**: Return an numpy.ndarray with shape (x, y, 3), representing RGB values for an
          x-by-y pixel image, suitable for turning into a video.

        Args:
            mode (str, optional): The mode to render with. Defaults to "human".
        """
        # render the scene only if rendering at every step is disabled
        # this is because we do not want to render the scene twice
        if not self.enable_render:
            # manually flush the flatcache data to update Hydra textures
            if self.sim.get_physics_context().use_flatcache:
                self._flatcache_iface.update(0.0, 0.0)
            # render the scene
            self.sim.render()
        # decide the rendering mode
        if mode == "human":
            return None
        elif mode == "rgb_array":
            # check if viewport is enabled -- if not, then complain because we won't get any data
            if not self.enable_viewport:
                raise RuntimeError(
                    f"Cannot render '{mode}' when enable viewport is False. Please check the provided"
                    "arguments to the environment class at initialization."
                )
            # obtain the rgb data
            rgb_data = self._rgb_annotator.get_data()
            # convert to numpy array
            rgb_data = np.frombuffer(rgb_data, dtype=np.uint8).reshape(*rgb_data.shape)
            # return the rgb data
            return rgb_data[:, :, :3]
        else:
            raise NotImplementedError(
                f"Render mode '{mode}' is not supported. Please use: {self.metadata['render.modes']}."
            )

    def render_visual_observations(self):
        self.camera.update_buffers(dt=0.0)
        return self.camera.data.output['rgb']

    def render_visual_observations(self):
        self.camera.update_buffers(dt=0.0)
        return self.camera.data.output['rgb']

    def close(self):
        """Cleanup for the environment."""
        if not self._is_closed:
            # stop physics simulation (precautionary)
            self.sim.stop()
            # cleanup the scene and callbacks
            self.sim.clear_all_callbacks()
            self.sim.clear()
            # fix warnings at stage close
            omni.usd.get_context().get_stage().GetRootLayer().Clear()
            # update closing status
            self._is_closed = True

    """
    Implementation specifics.
    """

    @abc.abstractmethod
    def _design_scene(self) -> Optional[List[str]]:
        """Creates the template environment scene.

        All prims under the *template namespace* will be duplicated across the
        stage and collisions between the duplicates will be filtered out. In case,
        there are any prims which need to be a common collider across all the
        environments, they should be returned as a list of prim paths. These could
        be prims like the ground plane, walls, etc.

        Returns:
            Optional[List[str]]: List of prim paths which are common across all the
                environments and need to be considered for common collision filtering.
        """
        raise NotImplementedError

    @abc.abstractmethod
    def _reset_idx(self, env_ids: VecEnvIndices):
        """Resets the MDP for given environment instances.

        Args:
            env_ids (VecEnvIndices): Indices of environment instances to reset.
        """
        raise NotImplementedError

    @abc.abstractmethod
    def _step_impl(self, actions: torch.Tensor):
        """Apply actions on the environment and computes MDP signals.

        This function sets the simulation buffers for actions to apply, perform
        stepping of the simulation, and compute the MDP signals for reward and
        termination.

        Note:
            The environment specific implementation of this function is responsible for also
            stepping the simulation. To have a clean exit when the timeline is stopped
            through the UI, the implementation should check the simulation status
            after stepping the simulator and return if the simulation is stopped.

            .. code-block:: python

                # simulate
                self.sim.step(render=self.enable_render)
                # check that simulation is playing
                if self.sim.is_stopped():
                    return

        Args:
            actions (torch.Tensor): Actions to apply on the environment.
        """
        raise NotImplementedError

    @abc.abstractmethod
    def _get_observations(self) -> VecEnvObs:
        """Grabs observations from the environment.

        The observations are stored in a dictionary. The keys are the group to which the observations belong.
        This is useful for various learning setups beyond vanilla reinforcement learning, such as asymmetric
        actor-critic, multi-agent, or hierarchical reinforcement learning.

        By default, most learning frameworks deal with default and privileged observations in different ways.
        This handling must be taken care of by the wrapper around the :class:`IsaacEnv` instance.

        Note:
            For included frameworks (RSL-RL, RL-Games, skrl), the observations must have the key "policy". In case,
            the key "critic" is also present, then the critic observations are taken from the "critic" group.
            Otherwise, they are the same as the "policy" group.

        Returns:
            VecEnvObs: Observations from the environment.
        """
        raise NotImplementedError

    """
    Helper functions - MDP.
    """

    def _cache_common_quantities(self) -> None:
        """Cache common quantities from simulator used for computing MDP signals.

        Implementing this function is optional. It is mostly useful in scenarios where
        shared quantities between observations, rewards and termination signals need to be
        computed only once.

        Note:
            The function should be called after performing simulation stepping and before
            computing any MDP signals.
        """
        pass

    """
    Helper functions - Simulation.
    """

    def _configure_simulation_flags(self, sim_params: dict = None):
        """Configure simulation flags and extensions at load and run time."""
        # acquire settings interface
        carb_settings_iface = carb.settings.get_settings()
        # enable hydra scene-graph instancing
        # note: this allows rendering of instanceable assets on the GUI
        carb_settings_iface.set_bool("/persistent/omnihydra/useSceneGraphInstancing", True)
        # change dispatcher to use the default dispatcher in PhysX SDK instead of carb tasking
        # note: dispatcher handles how threads are launched for multi-threaded physics
        carb_settings_iface.set_bool("/physics/physxDispatcher", True)
        # disable contact processing in omni.physx if requested
        # note: helpful when creating contact reporting over limited number of objects in the scene
        if sim_params["disable_contact_processing"]:
            carb_settings_iface.set_bool("/physics/disableContactProcessing", True)

        # set flags based on whether rendering is enabled or not
        # note: enabling extensions is order-sensitive. please do not change the order.
        if self.enable_render or self.enable_viewport:
            # enable scene querying if rendering is enabled
            # this is needed for some GUI features
            sim_params["enable_scene_query_support"] = True
            # load extra viewport extensions if requested
            if self.enable_viewport:
                # extension to enable UI buttons (otherwise we get attribute errors)
                enable_extension("omni.kit.window.toolbar")
                # extension to make RTX realtime and path-traced renderers
                enable_extension("omni.kit.viewport.rtx")
                # extension to make HydraDelegate renderers
                enable_extension("omni.kit.viewport.pxr")
            # enable viewport extension if not running in headless mode
            enable_extension("omni.kit.viewport.bundle")
            # load extra render extensions if requested
            if self.enable_viewport:
                # extension for window status bar
                enable_extension("omni.kit.window.status_bar")
        # enable isaac replicator extension
        # note: moved here since it requires to have the viewport extension to be enabled first.
        enable_extension("omni.replicator.isaac")

    def _create_viewport_render_product(self):
        """Create a render product of the viewport for rendering."""
        # set camera view for "/OmniverseKit_Persp" camera
        set_camera_view(eye=self.cfg.viewer.eye, target=self.cfg.viewer.lookat)

        # check if flatcache is enabled
        # this is needed to flush the flatcache data into Hydra manually when calling `env.render()`
        # ref: https://docs.omniverse.nvidia.com/prod_extensions/prod_extensions/ext_physics.html
        if not self.enable_render and self.sim.get_physics_context().use_flatcache:
            from omni.physxflatcache import get_physx_flatcache_interface

            # acquire flatcache interface
            self._flatcache_iface = get_physx_flatcache_interface()

        # check if viewport is enabled before creating render product
        if self.enable_viewport:
            import omni.replicator.core as rep

            # create render product
            self._render_product = rep.create.render_product("/OmniverseKit_Persp", self.cfg.viewer.resolution)
            # create rgb annotator -- used to read data from the render product
            self._rgb_annotator = rep.AnnotatorRegistry.get_annotator("rgb", device="cpu")
            self._rgb_annotator.attach([self._render_product])
        else:
            carb.log_info("Viewport is disabled. Skipping creation of render product.")<|MERGE_RESOLUTION|>--- conflicted
+++ resolved
@@ -68,16 +68,12 @@
     environment for their agents.
     """
 
-<<<<<<< HEAD
     is_vector_env: ClassVar[bool] = True
     """Whether the environment is a vectorized environment."""
     metadata: ClassVar[Dict[str, Any]] = {"render.modes": ["human", "rgb_array"]}
     """Metadata for the environment."""
 
     def __init__(self, cfg: IsaacEnvCfg, headless: bool = False, viewport: bool = False, enable_render=False, enable_camera=False, **kwargs):
-=======
-    def __init__(self, cfg: IsaacEnvCfg, headless: bool = False, enable_camera=False, enable_render=False):
->>>>>>> fe4e88d6
         """Initialize the environment.
 
         We currently support only PyTorch backend for the environment. In the future, we plan to extend this to use
@@ -99,13 +95,8 @@
         """
         # store inputs to class
         self.cfg = cfg
-<<<<<<< HEAD
         self.enable_render = not headless or enable_render
         self.enable_viewport = viewport or self.enable_render
-=======
-        # self.enable_render = not headless or self.cfg.env.enable_render
-        self.enable_render = not headless or enable_render
->>>>>>> fe4e88d6
         self.enable_camera = enable_camera
         # extract commonly used parameters
         self.num_envs = self.cfg.env.num_envs
