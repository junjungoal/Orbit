# Copyright (c) 2022, NVIDIA CORPORATION & AFFILIATES, ETH Zurich, and University of Toronto
# All rights reserved.
#
# SPDX-License-Identifier: BSD-3-Clause

import os, sys

from omni.isaac.orbit.controllers.differential_inverse_kinematics import DifferentialInverseKinematicsCfg
from omni.isaac.orbit.controllers.inverse_kinematics import InverseKinematicsCfg
from omni.isaac.orbit.objects import RigidObjectCfg
from omni.isaac.orbit.robots.config.franka import FRANKA_PANDA_ARM_WITH_PANDA_HAND_CFG
from omni.isaac.orbit.robots.single_arm import SingleArmManipulatorCfg
from omni.isaac.orbit.utils import configclass
from omni.isaac.orbit.utils.assets import ISAAC_NUCLEUS_DIR

from omni.isaac.orbit_envs.isaac_env_cfg import EnvCfg, IsaacEnvCfg, PhysxCfg, SimCfg, ViewerCfg

##
# Scene settings
##


@configclass
class TableCfg:
    """Properties for the table."""

    # note: we use instanceable asset since it consumes less memory
    usd_path = os.path.join(os.environ['ORBIT_PATH'], "source/extensions/omni.isaac.orbit_envs/omni/isaac/orbit_envs/manipulation/push/assets/table_instanceable.usd")
    # usd_path = os.path.join(os.environ['ORBIT_PATH'], "source/extensions/omni.isaac.orbit_envs/omni/isaac/orbit_envs/manipulation/push/assets/table.usd")

@configclass
class BackgroundCfg:
    """Properties for the table."""

    # note: we use instanceable asset since it consumes less memory
    usd_path = os.path.join(os.environ['ORBIT_PATH'], "source/extensions/omni.isaac.orbit_envs/omni/isaac/orbit_envs/manipulation/push/assets/background_instanceable.usd")

@configclass
class ManipulationObjectCfg(RigidObjectCfg):
    """Properties for the object to manipulate in the scene."""

    meta_info = RigidObjectCfg.MetaInfoCfg(
        # usd_path = os.path.join(os.environ['ORBIT_PATH'], "source/extensions/omni.isaac.orbit_envs/omni/isaac/orbit_envs/manipulation/push/assets/cube_big_instanceable.usd"),
        usd_path = os.path.join(os.environ['ORBIT_PATH'], "source/extensions/omni.isaac.orbit_envs/omni/isaac/orbit_envs/manipulation/push/assets/cube_instanceable.usd"),
        # usd_path = os.path.join(os.environ['ORBIT_PATH'], "source/extensions/omni.isaac.orbit_envs/omni/isaac/orbit_envs/manipulation/push/assets/cylinder_small_instanceable.usd"),
        scale=(1, 1, 1),
    )
    init_state = RigidObjectCfg.InitialStateCfg(
        pos=(0.4, 0.0, 0.045), rot=(1.0, 0.0, 0.0, 0.0), lin_vel=(0.0, 0.0, 0.0), ang_vel=(0.0, 0.0, 0.0)
    )
    rigid_props = RigidObjectCfg.RigidBodyPropertiesCfg(
        solver_position_iteration_count=16,
        solver_velocity_iteration_count=1,
        max_angular_velocity=1000.0,
        max_linear_velocity=1000.0,
        max_depenetration_velocity=5.0,
        disable_gravity=False,
    )
    physics_material = RigidObjectCfg.PhysicsMaterialCfg(
        static_friction=1., dynamic_friction=1., restitution=0.0, prim_path="/World/Materials/cubeMaterial",
        # mass=0.2
    )

@configclass
class GoalMarkerCfg(RigidObjectCfg):
    """Properties for the object to manipulate in the scene."""

    meta_info = RigidObjectCfg.MetaInfoCfg(
        usd_path = os.path.join(os.environ['ORBIT_PATH'], "source/extensions/omni.isaac.orbit_envs/omni/isaac/orbit_envs/manipulation/push/assets/goal_marker_instanceable.usd"),
        scale=(1, 1, 1),
    )
    init_state = RigidObjectCfg.InitialStateCfg(
        pos=(0.6, 0.0, 0.0), rot=(1.0, 0.0, 0.0, 0.0), lin_vel=(0.0, 0.0, 0.0), ang_vel=(0.0, 0.0, 0.0)
    )
    rigid_props = RigidObjectCfg.RigidBodyPropertiesCfg(
        disable_gravity=True,
    )
    collision_props = RigidObjectCfg.CollisionPropertiesCfg(
        collision_enabled=False,
    )


@configclass
class FrameMarkerCfg:
    """Properties for visualization marker."""

    # usd file to import
    usd_path = f"{ISAAC_NUCLEUS_DIR}/Props/UIElements/frame_prim.usd"
    # scale of the asset at import
    scale = [0.1, 0.1, 0.1]  # x,y,z


##
# MDP settings
##


@configclass
class RandomizationCfg:
    """Randomization of scene at reset."""

    @configclass
    class ObjectInitialPoseCfg:
        """Randomization of object initial pose."""

        # category
        # position_cat: str = "uniform"  # randomize position: "default", "uniform"
        position_cat: str = "uniform"  # randomize position: "default", "uniform"
        orientation_cat: str = "default"  # randomize position: "default", "uniform"
        # randomize position
        position_default = [0.45, 0.0, 0.045]  # position default (x,y,z)
        position_uniform_min = [0.45, -0.2, 0.045]  # position (x,y,z)
        position_uniform_max = [0.6, 0.2, 0.045]  # position (x,y,z)
        # position_uniform_min = [0.45, -0.05, 0.045]  # position (x,y,z)
        # position_uniform_max = [0.5, 0.05, 0.045]  # position (x,y,z)

    @configclass
    class GoalPoseCfg:
        """Randomization of object desired pose."""

        # category
        position_cat: str = "uniform"  # randomize position: "default", "uniform"
        # randomize position
        position_default = [0.6, 0., 0.0]  # position default (x,y,z)
        position_uniform_min = [0.5, -0.2, 0.]  # position (x,y,z)
        position_uniform_max = [0.6, 0.2, 0.]  # position (x,y,z)
        # position_uniform_min = [0.6, -0.02, 0.]  # position (x,y,z)
        # position_uniform_max = [0.6, 0.02, 0.]  # position (x,y,z)

    # initialize
    object_initial_pose: ObjectInitialPoseCfg = ObjectInitialPoseCfg()
    goal_pose: GoalPoseCfg = GoalPoseCfg()


@configclass
class ObservationsCfg:
    """Observation specifications for the MDP."""

    @configclass
    class PolicyCfg:
        """Observations for policy group."""

        # global group settings
        enable_corruption: bool = True
        # observation terms
        # -- joint state
        arm_dof_pos = {"scale": 1.0}
        # arm_dof_pos_scaled = {"scale": 1.0}
        # arm_dof_vel = {"scale": 0.5, "noise": {"name": "uniform", "min": -0.01, "max": 0.01}}
        # tool_dof_pos_scaled = {"scale": 1.0}
        # -- end effector state
        tool_positions = {"scale": 1.0, "noise": {"name": "uniform", "min": -0.002, "max": 0.002}}
        # tool_positions = {"scale": 1.0}
        # tool_orientations = {"scale": 1.0}
        # -- object state
        # object_positions = {"scale": 1.0, "noise": {"name": "uniform", "min": -0.005, "max": 0.005}}
        object_positions = {"scale": 1.0}
        object_orientations = {"scale": 1.0}
        # object_relative_tool_positions = {"scale": 1.0, "noise": {"name": "uniform", "min": -0.005, "max": 0.005}}
        object_relative_tool_positions = {"scale": 1.0}
        # object_relative_tool_orientations = {"scale": 1.0}
        # -- object desired state
        object_desired_positions = {"scale": 1.0}
        object_to_goal_positions = {"scale": 1.0}
        # -- previous action
        # previous_actions = {"scale": 1.0}
        # ee_actions = {"scale": 1.0}

    # global observation settings
    return_dict_obs_in_group = True
    """Whether to return observations as dictionary or flattened vector within groups."""
    # observation groups
    policy: PolicyCfg = PolicyCfg()


@configclass
class RewardsCfg:
    """Reward terms for the MDP."""

    # -- robot-centric
    reaching_object_position_tanh = {"weight": 2., "sigma": 0.2}
    # tracking_object_position_tanh = {"weight": 5., "sigma": 0.2, "threshold": 0.12}
    # tracking_object_position_tanh = {"weight": 5., "sigma": 0.2, "threshold": 0.08}
    tracking_object_position_tanh = {"weight": 5., "sigma": 0.2, "threshold": 0.08}
    # push_object_success = {"weight": 7, "threshold": 0.04}
    # reaching_object_position_tanh = {"weight": 1., "sigma": 5}
    # tracking_object_position_tanh = {"weight": 2.5, "sigma": 20, "threshold": 0.08}
    penalizing_action_rate_l2 = {"weight": 1.}
    push_object_success = {"weight": 7., "threshold": 0.05}


@configclass
class TerminationsCfg:
    """Termination terms for the MDP."""

    episode_timeout = True  # reset when episode length ended
    object_falling = True  # reset when object falls off the table
    is_success = False  # reset when object is lifted

@configclass
class DomainRandomizationCfg:
    randomize = True
<<<<<<< HEAD
    every_step = True
    perlin_noise = True
=======
    every_step = False
    perlin_noise = False
>>>>>>> 023bb55f
    randomize_object = True
    randomize_table = True
    randomize_goal_marker = True
    randomize_light = True
    randomize_robot = True
    randomize_background = True
    randomize_camera = True
    camera_pos_noise = 0.015
    camera_ori_noise = 0.03
    random_obs_amplitude = False

@configclass
class ControlCfg:
    """Processing of MDP actions."""

    # action space
    # control_type = "default"  # "default", "inverse_kinematics"
    # control_type = "inverse_kinematics"  # "default", "inverse_kinematics"
    control_type = "differential_inverse_kinematics"  # "default", "inverse_kinematics"
    # decimation: Number of control action updates @ sim dt per policy dt
    decimation = 4

    moving_average = False
    decay = 0.5

    # configuration loaded when control_type == "inverse_kinematics"
    # inverse_kinematics: InverseKinematicsCfg = InverseKinematicsCfg(
    inverse_kinematics: DifferentialInverseKinematicsCfg = DifferentialInverseKinematicsCfg(
        command_type="position_rel",
        ik_method="dls",
        position_command_scale=(0.02, 0.02, 0.02),
        rotation_command_scale=(0.1, 0.1, 0.1),
        ee_min_limit=(0.15, -0.5, 0.01),
        ee_max_limit=(0.7, 0.5, 0.5)
    )


##
# Environment configuration
##


@configclass
class PushEnvCfg(IsaacEnvCfg):
    """Configuration for the Push environment."""

    # General Settings
    env: EnvCfg = EnvCfg(num_envs=4096, env_spacing=5, episode_length_s=4 * (1/100) * 100)
    viewer: ViewerCfg = ViewerCfg(debug_vis=False, eye=(7.5, 7.5, 7.5), lookat=(0.0, 0.0, 0.0))
    # Physics settings
    sim: SimCfg = SimCfg(
        dt=1/100,
        substeps=1,
        physx=PhysxCfg(
            gpu_found_lost_aggregate_pairs_capacity=1024 * 1024 * 4,
            gpu_total_aggregate_pairs_capacity=16 * 1024,
            friction_correlation_distance=0.00625,
            friction_offset_threshold=0.01,
            bounce_threshold_velocity=0.2,
        ),
    )

    # Scene Settings
    # -- robot
    FRANKA_PANDA_ARM_WITH_PANDA_HAND_CFG.init_state.dof_pos['panda_finger_joint*'] = 0
    robot: SingleArmManipulatorCfg = FRANKA_PANDA_ARM_WITH_PANDA_HAND_CFG
    # -- object
    object: ManipulationObjectCfg = ManipulationObjectCfg()
    # -- goal
    goal: GoalMarkerCfg = GoalMarkerCfg()
    # -- table
    table: TableCfg = TableCfg()
    background: BackgroundCfg = BackgroundCfg()
    # -- visualization marker
    frame_marker: FrameMarkerCfg = FrameMarkerCfg()

    # MDP settings
    randomization: RandomizationCfg = RandomizationCfg()
    observations: ObservationsCfg = ObservationsCfg()
    rewards: RewardsCfg = RewardsCfg()
    terminations: TerminationsCfg = TerminationsCfg()
    domain_randomization: DomainRandomizationCfg = DomainRandomizationCfg()

    # Controller settings
    control: ControlCfg = ControlCfg()
<|MERGE_RESOLUTION|>--- conflicted
+++ resolved
@@ -200,13 +200,8 @@
 @configclass
 class DomainRandomizationCfg:
     randomize = True
-<<<<<<< HEAD
     every_step = True
     perlin_noise = True
-=======
-    every_step = False
-    perlin_noise = False
->>>>>>> 023bb55f
     randomize_object = True
     randomize_table = True
     randomize_goal_marker = True
