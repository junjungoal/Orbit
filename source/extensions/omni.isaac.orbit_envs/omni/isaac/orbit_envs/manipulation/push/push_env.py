# Copyright (c) 2022, NVIDIA CORPORATION & AFFILIATES, ETH Zurich, and University of Toronto
# All rights reserved.
#
# SPDX-License-Identifier: BSD-3-Clause

import os, sys
import gym.spaces
import math
import torch
from typing import List

import omni.isaac.core.utils.prims as prim_utils

import omni.isaac.orbit.utils.kit as kit_utils
from omni.isaac.orbit.controllers.differential_inverse_kinematics import DifferentialInverseKinematics
from omni.isaac.orbit.markers import StaticMarker
from omni.isaac.orbit.objects import RigidObject
from omni.isaac.orbit.robots.single_arm import SingleArmManipulator
from omni.isaac.orbit.utils.dict import class_to_dict
from omni.isaac.orbit.utils.math import quat_inv, quat_mul, random_orientation, sample_uniform, scale_transform
from omni.isaac.orbit.utils.mdp import ObservationManager, RewardManager

from omni.isaac.orbit_envs.isaac_env import IsaacEnv, VecEnvIndices, VecEnvObs

from .push_cfg import PushEnvCfg, RandomizationCfg
from omni.isaac.core.utils.stage import add_reference_to_stage
from omni.isaac.core.prims import GeometryPrimView


class PushEnv(IsaacEnv):
    """Environment for lifting an object off a table with a single-arm manipulator."""

    def __init__(self, cfg: PushEnvCfg = None, headless: bool = False):
        # copy configuration
        self.cfg = cfg
        # parse the configuration for controller configuration
        # note: controller decides the robot control mode
        self._pre_process_cfg()
        # create classes (these are called by the function :meth:`_design_scene`)
        self.robot = SingleArmManipulator(cfg=self.cfg.robot)
        self.object = RigidObject(cfg=self.cfg.object)

        # initialize the base class to setup the scene.
        super().__init__(self.cfg, headless=headless)
        # parse the configuration for information
        self._process_cfg()
        # initialize views for the cloned scenes
        self._initialize_views()

        # prepare the observation manager
        self._observation_manager = PushObservationManager(class_to_dict(self.cfg.observations), self, self.device)
        # prepare the reward manager
        self._reward_manager = PushRewardManager(
            class_to_dict(self.cfg.rewards), self, self.num_envs, self.dt, self.device
        )
        # print information about MDP
        print("[INFO] Observation Manager:", self._observation_manager)
        print("[INFO] Reward Manager: ", self._reward_manager)

        # compute the observation space: arm joint state + ee-position + goal-position + actions
        num_obs = self._observation_manager.group_obs_dim["policy"][0]
        self.observation_space = gym.spaces.Box(low=-math.inf, high=math.inf, shape=(num_obs,))
        # compute the action space
        self.action_space = gym.spaces.Box(low=-1.0, high=1.0, shape=(self.num_actions,))
        print("[INFO]: Completed setting up the environment...")

        # Take an initial step to initialize the scene.
        # This is required to compute quantities like Jacobians used in step().
        self.sim.step()
        # -- fill up buffers
        self.object.update_buffers(self.dt)
        self.robot.update_buffers(self.dt)

    """
    Implementation specifics.
    """

    def _design_scene(self) -> List[str]:
        # ground plane
        # kit_utils.create_ground_plane("/World/defaultGroundPlane", z_position=-1.05)
        kit_utils.create_ground_plane("/World/defaultGroundPlane", z_position=-0.65)
        # table
        prim_utils.create_prim(self.template_env_ns + "/Table", usd_path=self.cfg.table.usd_path)

        add_reference_to_stage(os.path.join(os.environ['ORBIT_PATH'],
<<<<<<< HEAD
                                            'source/extensions/omni.isaac.orbit_envs/omni/isaac/orbit_envs/manipulation/push/assets/goal_marker_instanceable.usd'),
=======
                                            'source/extensions/omni.isaac.orbit_envs/omni/isaac/orbit_envs/manipulation/push/assets/goal_marker.usd'),
>>>>>>> 93b1822f
                               self.template_env_ns + '/GoalMarker')

        # robot
        self.robot.spawn(self.template_env_ns + "/Robot")
        # object
        self.object.spawn(self.template_env_ns + "/Object")

        # setup debug visualization
        if self.cfg.viewer.debug_vis and self.enable_render:
            # create marker for viewing end-effector pose
            self._ee_markers = StaticMarker(
                "/Visuals/ee_current",
                self.num_envs,
                usd_path=self.cfg.frame_marker.usd_path,
                scale=self.cfg.frame_marker.scale,
            )
            # create marker for viewing command (if task-space controller is used)
            if self.cfg.control.control_type == "inverse_kinematics":
                self._cmd_markers = StaticMarker(
                    "/Visuals/ik_command",
                    self.num_envs,
                    usd_path=self.cfg.frame_marker.usd_path,
                    scale=self.cfg.frame_marker.scale,
                )
        # return list of global prims
        return ["/World/defaultGroundPlane"]

    def _reset_idx(self, env_ids: VecEnvIndices):
        # randomize the MDP
        # -- robot DOF state
        dof_pos, dof_vel = self.robot.get_default_dof_state(env_ids=env_ids)
        self.robot.set_dof_state(dof_pos, dof_vel, env_ids=env_ids)
        # -- object pose
        self._randomize_object_initial_pose(env_ids=env_ids, cfg=self.cfg.randomization.object_initial_pose)
        # -- goal pose
        self._randomize_goal_pose(env_ids=env_ids, cfg=self.cfg.randomization.goal_pose)

        # -- Reward logging
        # fill extras with episode information
        self.extras["episode"] = dict()
        # reset
        # -- rewards manager: fills the sums for terminated episodes
        self._reward_manager.reset_idx(env_ids, self.extras["episode"])
        # -- obs manager
        self._observation_manager.reset_idx(env_ids)
        # -- reset history
        self.previous_actions[env_ids] = 0
        # -- MDP reset
        self.reset_buf[env_ids] = 0
        self.episode_length_buf[env_ids] = 0
        # controller reset
        if self.cfg.control.control_type == "inverse_kinematics":
            self._ik_controller.reset_idx(env_ids)

    def _step_impl(self, actions: torch.Tensor):
        # pre-step: set actions into buffer
        self.actions = actions.clone().to(device=self.device)
        # transform actions based on controller
        if self.cfg.control.control_type == "inverse_kinematics":
            # set the controller commands
            self._ik_controller.set_command(self.actions)
            # use IK to convert to joint-space commands
            self.robot_actions[:, : self.robot.arm_num_dof] = self._ik_controller.compute(
                self.robot.data.ee_state_w[:, 0:3] - self.envs_positions,
                self.robot.data.ee_state_w[:, 3:7],
                self.robot.data.ee_jacobian,
                self.robot.data.arm_dof_pos,
            )
            # offset actuator command with position offsets
            dof_pos_offset = self.robot.data.actuator_pos_offset
            self.robot_actions[:, : self.robot.arm_num_dof] -= dof_pos_offset[:, : self.robot.arm_num_dof]
        elif self.cfg.control.control_type == "default":
            self.robot_actions[:] = self.actions
        # perform physics stepping
        for _ in range(self.cfg.control.decimation):
            # set actions into buffers
            self.robot.apply_action(self.robot_actions)
            # simulate
            self.sim.step(render=self.enable_render)
            # check that simulation is playing
            if self.sim.is_stopped():
                return
        # post-step:
        # -- compute common buffers
        self.robot.update_buffers(self.dt)
        self.object.update_buffers(self.dt)
        # -- compute MDP signals
        # reward
        self.reward_buf = self._reward_manager.compute()
        # terminations
        self._check_termination()
        # -- store history
        self.previous_actions = self.actions.clone()

        # -- add information to extra if timeout occurred due to episode length
        # Note: this is used by algorithms like PPO where time-outs are handled differently
        self.extras["time_outs"] = self.episode_length_buf >= self.max_episode_length
        # -- add information to extra if task completed
        object_position_error = torch.norm(self.object.data.root_pos_w - self.object_des_pose_w[:, 0:3], dim=1)
        self.extras["is_success"] = torch.where(object_position_error < 0.002, 1, self.reset_buf)
        # -- update USD visualization
        if self.cfg.viewer.debug_vis and self.enable_render:
            self._debug_vis()

    def _get_observations(self) -> VecEnvObs:
        # compute observations
        return self._observation_manager.compute()

    """
    Helper functions - Scene handling.
    """

    def _pre_process_cfg(self) -> None:
        """Pre-processing of configuration parameters."""
        # set configuration for task-space controller
        if self.cfg.control.control_type == "inverse_kinematics":
            print("Using inverse kinematics controller...")
            # enable jacobian computation
            self.cfg.robot.data_info.enable_jacobian = True
            # enable gravity compensation
            self.cfg.robot.rigid_props.disable_gravity = True
            # set the end-effector offsets
            self.cfg.control.inverse_kinematics.position_offset = self.cfg.robot.ee_info.pos_offset
            self.cfg.control.inverse_kinematics.rotation_offset = self.cfg.robot.ee_info.rot_offset
        else:
            print("Using default joint controller...")

    def _process_cfg(self) -> None:
        """Post processing of configuration parameters."""
        # compute constants for environment
        self.dt = self.cfg.control.decimation * self.physics_dt  # control-dt
        self.max_episode_length = math.ceil(self.cfg.env.episode_length_s / self.dt)

        # convert configuration parameters to torchee
        # randomization
        # -- initial pose
        config = self.cfg.randomization.object_initial_pose
        for attr in ["position_uniform_min", "position_uniform_max"]:
            setattr(config, attr, torch.tensor(getattr(config, attr), device=self.device, requires_grad=False))
        # -- desired pose
        config = self.cfg.randomization.goal_pose
        for attr in ["position_uniform_min", "position_uniform_max", "position_default"]:
            setattr(config, attr, torch.tensor(getattr(config, attr), device=self.device, requires_grad=False))

    def _initialize_views(self) -> None:
        """Creates views and extract useful quantities from them."""
        # play the simulator to activate physics handles
        # note: this activates the physics simulation view that exposes TensorAPIs
        self.sim.reset()

        # define views over instances
        self.robot.initialize(self.env_ns + "/.*/Robot")
        self.object.initialize(self.env_ns + "/.*/Object")

        self.goal = GeometryPrimView(self.env_ns + "/.*/GoalMarker")

        # create controller
        if self.cfg.control.control_type == "inverse_kinematics":
            self._ik_controller = DifferentialInverseKinematics(
                self.cfg.control.inverse_kinematics, self.robot.count, self.device
            )
            self.num_actions = self._ik_controller.num_actions
        elif self.cfg.control.control_type == "default":
            self.num_actions = self.robot.arm_num_dof

        # history
        self.actions = torch.zeros((self.num_envs, self.num_actions), device=self.device)
        self.previous_actions = torch.zeros((self.num_envs, self.num_actions), device=self.device)
        # robot joint actions
        self.robot_actions = torch.zeros((self.num_envs, self.robot.num_actions), device=self.device)
        # commands
        self.object_des_pose_w = torch.zeros((self.num_envs, 7), device=self.device)
        # buffers
        self.object_root_pose_ee = torch.zeros((self.num_envs, 7), device=self.device)
        # time-step = 0
        self.object_init_pose_w = torch.zeros((self.num_envs, 7), device=self.device)

    def _debug_vis(self):
        """Visualize the environment in debug mode."""
        # apply to instance manager
        # -- end-effector
        self._ee_markers.set_world_poses(self.robot.data.ee_state_w[:, 0:3], self.robot.data.ee_state_w[:, 3:7])
        # -- task-space commands
        if self.cfg.control.control_type == "inverse_kinematics":
            # convert to world frame
            ee_positions = self._ik_controller.desired_ee_pos + self.envs_positions
            ee_orientations = self._ik_controller.desired_ee_rot
            # set poses
            self._cmd_markers.set_world_poses(ee_positions, ee_orientations)

    """
    Helper functions - MDP.
    """

    def _check_termination(self) -> None:
        # access buffers from simulator
        object_pos = self.object.data.root_pos_w - self.envs_positions
        # extract values from buffer
        self.reset_buf[:] = 0
        # compute resets
        # -- when task is successful
        if self.cfg.terminations.is_success:
            goal_positions = env.goal.get_world_poses()[0]
            object_position_error = torch.norm(self.object.data.root_pos_w[:, :2] - goal_positions[:, :2], dim=1)
            self.reset_buf = torch.where(object_position_error < 0.002, 1, self.reset_buf)
        # -- object fell off the table (table at height: 0.0 m)
        if self.cfg.terminations.object_falling:
            self.reset_buf = torch.where(object_pos[:, 2] < -0.05, 1, self.reset_buf)
        # -- episode length
        if self.cfg.terminations.episode_timeout:
            self.reset_buf = torch.where(self.episode_length_buf >= self.max_episode_length, 1, self.reset_buf)

    def _randomize_object_initial_pose(self, env_ids: torch.Tensor, cfg: RandomizationCfg.ObjectInitialPoseCfg):
        """Randomize the initial pose of the object."""
        # get the default root state
        root_state = self.object.get_default_root_state(env_ids)
        # -- object root position
        if cfg.position_cat == "default":
            pass
        elif cfg.position_cat == "uniform":
            # sample uniformly from box
            # note: this should be within in the workspace of the robot
            root_state[:, 0:3] = sample_uniform(
                cfg.position_uniform_min, cfg.position_uniform_max, (len(env_ids), 3), device=self.device
            )
        else:
            raise ValueError(f"Invalid category for randomizing the object positions '{cfg.position_cat}'.")
        # -- object root orientation
        if cfg.orientation_cat == "default":
            pass
        elif cfg.orientation_cat == "uniform":
            # sample uniformly in SO(3)
            root_state[:, 3:7] = random_orientation(len(env_ids), self.device)
        else:
            raise ValueError(f"Invalid category for randomizing the object orientation '{cfg.orientation_cat}'.")
        # transform command from local env to world
        root_state[:, 0:3] += self.envs_positions[env_ids]
        # update object init pose
        self.object_init_pose_w[env_ids] = root_state[:, 0:7]
        # set the root state
        self.object.set_root_state(root_state, env_ids=env_ids)

        # self.goal.set_world_poses(torch.tensor([[0.5, 0, 0]], device=self.device).repeat(len(env_ids), 1))

    def _randomize_goal_pose(self, env_ids: torch.Tensor, cfg: RandomizationCfg.GoalPoseCfg):
        """Randomize the desired pose of the object."""
        # -- desired object root position
        if cfg.position_cat == "default":
            # constant command for position
            pos = cfg.position_default.repeat(len(env_ids), 1) + self.envs_positions
            self.goal.set_world_poses(pos, indices=env_ids)
        elif cfg.position_cat == "uniform":
            # sample uniformly from box
            # note: this should be within in the workspace of the robot
            pos = sample_uniform(
                cfg.position_uniform_min, cfg.position_uniform_max, (len(env_ids), 3), device=self.device
            ) + self.envs_positions
            #TODO: add envs_position
            self.goal.set_world_poses(pos, indices=env_ids)
        else:
            raise ValueError(f"Invalid category for randomizing the desired object positions '{cfg.position_cat}'.")


class PushObservationManager(ObservationManager):
    """Reward manager for single-arm reaching environment."""

    def arm_dof_pos(self, env: PushEnv):
        """DOF positions for the arm."""
        return env.robot.data.arm_dof_pos

    def arm_dof_pos_scaled(self, env: PushEnv):
        """DOF positions for the arm normalized to its max and min ranges."""
        return scale_transform(
            env.robot.data.arm_dof_pos,
            env.robot.data.soft_dof_pos_limits[:, : env.robot.arm_num_dof, 0],
            env.robot.data.soft_dof_pos_limits[:, : env.robot.arm_num_dof, 1],
        )

    def arm_dof_vel(self, env: PushEnv):
        """DOF velocity of the arm."""
        return env.robot.data.arm_dof_vel

    def tool_dof_pos_scaled(self, env: PushEnv):
        """DOF positions of the tool normalized to its max and min ranges."""
        return scale_transform(
            env.robot.data.tool_dof_pos,
            env.robot.data.soft_dof_pos_limits[:, env.robot.arm_num_dof :, 0],
            env.robot.data.soft_dof_pos_limits[:, env.robot.arm_num_dof :, 1],
        )

    def tool_positions(self, env: PushEnv):
        """Current end-effector position of the arm."""
        return env.robot.data.ee_state_w[:, :3] - env.envs_positions

    def tool_orientations(self, env: PushEnv):
        """Current end-effector orientation of the arm."""
        # make the first element positive
        quat_w = env.robot.data.ee_state_w[:, 3:7]
        quat_w[quat_w[:, 0] < 0] *= -1
        return quat_w

    def object_positions(self, env: PushEnv):
        """Current object position."""
        return env.object.data.root_pos_w - env.envs_positions

    def object_orientations(self, env: PushEnv):
        """Current object orientation."""
        # make the first element positive
        quat_w = env.object.data.root_quat_w
        quat_w[quat_w[:, 0] < 0] *= -1
        return quat_w

    def object_relative_tool_positions(self, env: PushEnv):
        """Current object position w.r.t. end-effector frame."""
        return env.object.data.root_pos_w - env.robot.data.ee_state_w[:, :3]

    def object_relative_tool_orientations(self, env: PushEnv):
        """Current object orientation w.r.t. end-effector frame."""
        # compute the relative orientation
        quat_ee = quat_mul(quat_inv(env.robot.data.ee_state_w[:, 3:7]), env.object.data.root_quat_w)
        # make the first element positive
        quat_ee[quat_ee[:, 0] < 0] *= -1
        return quat_ee

    def arm_actions(self, env: PushEnv):
        """Last arm actions provided to env."""
        return env.actions[:, :-1]

    def tool_actions(self, env: PushEnv):
        """Last tool actions provided to env."""
        return env.actions[:, -1].unsqueeze(1)

    def tool_actions_bool(self, env: PushEnv):
        """Last tool actions transformed to a boolean command."""
        return torch.sign(env.actions[:, -1]).unsqueeze(1)

    def object_to_goal_positions(self, env: PushEnv):
        object_positions = env.object.data.root_pos_w
        goal_positions = env.goal.get_world_poses()[0]
        return torch.norm(object_positions[:, :2]-goal_positions[:, :2], dim=1).unsqueeze(1)

    def object_desired_positions(self, env: PushEnv):
        goal_positions = env.goal.get_world_poses()[0] - env.envs_positions
        return goal_positions



class PushRewardManager(RewardManager):
    """Reward manager for single-arm object lifting environment."""

    def reaching_object_position_l2(self, env: PushEnv):
        """Penalize end-effector tracking position error using L2-kernel."""
        return torch.sum(torch.square(env.robot.data.ee_state_w[:, 0:3] - env.object.data.root_pos_w), dim=1)

    def reaching_object_position_exp(self, env: PushEnv, sigma: float):
        """Penalize end-effector tracking position error using exp-kernel."""
        error = torch.sum(torch.square(env.robot.data.ee_state_w[:, 0:3] - env.object.data.root_pos_w), dim=1)
        return torch.exp(-error / sigma)

    def reaching_object_position_tanh(self, env: PushEnv, sigma: float):
        """Penalize tool sites tracking position error using tanh-kernel."""
        # distance of end-effector to the object: (num_envs,)
        ee_distance = torch.norm(env.robot.data.ee_state_w[:, 0:3] - env.object.data.root_pos_w, dim=1)
        # distance of the tool sites to the object: (num_envs, num_tool_sites)
        object_root_pos = env.object.data.root_pos_w.unsqueeze(1)  # (num_envs, 1, 3)
        tool_sites_distance = torch.norm(env.robot.data.tool_sites_state_w[:, :, :3] - object_root_pos, dim=-1)
        # average distance of the tool sites to the object: (num_envs,)
        # note: we add the ee distance to the average to make sure that the ee is always closer to the object
        num_tool_sites = tool_sites_distance.shape[1]
        average_distance = (ee_distance + torch.sum(tool_sites_distance, dim=1)) / (num_tool_sites + 1)

        return 1 - torch.tanh(average_distance / sigma)

    def penalizing_arm_dof_velocity_l2(self, env: PushEnv):
        """Penalize large movements of the robot arm."""
        return -torch.sum(torch.square(env.robot.data.arm_dof_vel), dim=1)

    def penalizing_tool_dof_velocity_l2(self, env: PushEnv):
        """Penalize large movements of the robot tool."""
        return -torch.sum(torch.square(env.robot.data.tool_dof_vel), dim=1)

    def penalizing_arm_action_rate_l2(self, env: PushEnv):
        """Penalize large variations in action commands besides tool."""
        return -torch.sum(torch.square(env.actions[:, :-1] - env.previous_actions[:, :-1]), dim=1)

    def penalizing_tool_action_l2(self, env: PushEnv):
        """Penalize large values in action commands for the tool."""
        return -torch.square(env.actions[:, -1])

    def tracking_object_position_exp(self, env: PushEnv, sigma: float, threshold: float):
        """Penalize tracking object position error using exp-kernel."""
        # distance of the end-effector to the object: (num_envs,)
        error = torch.sum(torch.square(env.goal.get_world_poses()[0][:, :2] - env.object.data.root_pos_w[:, :2]), dim=1)
        dist = torch.norm(env.object.data.root_pos_w[:, :2]-env.goal.get_world_poses()[0][:, :2], dim=1)
        # rewarded if the object is lifted above the threshold
        return (dist < threshold) * torch.exp(-error / sigma)

    def tracking_object_position_tanh(self, env: PushEnv, sigma: float, threshold: float):
        """Penalize tracking object position error using tanh-kernel."""
        # distance of the end-effector to the object: (num_envs,)
        obj_to_goal = torch.norm(env.object_des_pose_w[:, :2] - env.object.data.root_pos_w[:, :2], dim=1)
        ee_to_obj = torch.norm(env.object.data.root_pos_w[:, :2]-env.goal.get_world_poses()[0][:, :2], dim=1)
        # rewarded if the object is lifted above the threshold
        return (ee_to_obj < threshold) * (1 - torch.tanh(obj_to_goal / sigma))

    def push_object_success(self, env: PushEnv, threshold: float):
        """Sparse reward if object is lifted successfully."""
        return torch.where(torch.norm(env.object.data.root_pos_w[:, :2]-env.goal.get_world_poses()[0][:, :2], dim=1) > threshold, 1.0, 0.0)<|MERGE_RESOLUTION|>--- conflicted
+++ resolved
@@ -83,11 +83,7 @@
         prim_utils.create_prim(self.template_env_ns + "/Table", usd_path=self.cfg.table.usd_path)
 
         add_reference_to_stage(os.path.join(os.environ['ORBIT_PATH'],
-<<<<<<< HEAD
                                             'source/extensions/omni.isaac.orbit_envs/omni/isaac/orbit_envs/manipulation/push/assets/goal_marker_instanceable.usd'),
-=======
-                                            'source/extensions/omni.isaac.orbit_envs/omni/isaac/orbit_envs/manipulation/push/assets/goal_marker.usd'),
->>>>>>> 93b1822f
                                self.template_env_ns + '/GoalMarker')
 
         # robot
