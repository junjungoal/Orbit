--- conflicted
+++ resolved
@@ -155,23 +155,9 @@
         if self.cfg.control.control_type == "inverse_kinematics" or self.cfg.control.control_type == 'differential_inverse_kinematics':
             self._ik_controller.reset_idx(env_ids)
 
-<<<<<<< HEAD
-=======
-        if self.cfg.domain_randomization.randomize_camera and self.enable_camera:
-            camera_pos = self.default_camera_pos[env_ids] + (torch.randn((len(env_ids), 3), device=self.device) * 2 - 1) * self.cfg.domain_randomization.camera_pos_noise
-
-            random_axis, random_angle = random_axis_angle(angle_limit=self.cfg.domain_randomization.camera_ori_noise, batch_size=len(env_ids), device=self.device)
-
-            random_quat = quat_from_axis_angle(random_angle * random_axis)
-            new_camera_quat = quat_mul(random_quat.to(self.device), self.default_camera_ori[env_ids])
-            self.camera.set_world_poses_ros(camera_pos.cpu().numpy(),
-                                            new_camera_quat.cpu().numpy(),
-                                            env_ids)
-
         self.randomize()
 
     def randomize(self):
->>>>>>> eee1fbdd
         if self.cfg.domain_randomization.randomize:
             if self.cfg.domain_randomization.randomize_object:
                 self.randomize_object()
