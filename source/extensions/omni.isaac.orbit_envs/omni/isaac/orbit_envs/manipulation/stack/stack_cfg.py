--- conflicted
+++ resolved
@@ -204,11 +204,7 @@
     # tracking_object_position_tanh = {"weight": 5., "sigma": 0.2}
     tracking_object_position_tanh = {"weight": 1., "sigma": 1, 'threshold': 0.1, 'grasped_w': 2.}
     penalizing_action_rate_l2 = {"weight": 0.03}
-<<<<<<< HEAD
-    placing_objects = {'weight': 1., "sigma": 10, "aligning_w": 4.5, 'aligning_sigma': 4.}
-=======
-    placing_objects = {'weight': 1., "sigma": 10, "aligning_w": 5}
->>>>>>> 776333a0
+    placing_objects = {'weight': 1., "sigma": 6, "aligning_w": 5, 'aligning_sigma': 4}
     # opening_gripper = {'weight': 0.02}
     # grasp_object_success = {'weight': 1.5}
     # lifting_object_success = {"weight": 3.25, "threshold": 0.08}
