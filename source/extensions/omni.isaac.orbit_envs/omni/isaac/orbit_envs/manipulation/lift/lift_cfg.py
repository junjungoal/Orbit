--- conflicted
+++ resolved
@@ -181,11 +181,7 @@
     # -- robot-centric
     # reaching_object_position_tanh = {"weight": 2.5, "sigma": 0.15}
     # reaching_object_position_tanh = {"weight": 2.5, "sigma": 0.25}
-<<<<<<< HEAD
-    reaching_object_position_tanh = {"weight": 1., "sigma": 6}
-=======
     reaching_object_position_tanh = {"weight": 1., "sigma": 8}
->>>>>>> 8b5bdc6b
     opening_gripper = {'weight': 0.01}
     # tracking_object_position_tanh = {"weight": 5., "sigma": 0.2}
     tracking_object_position_tanh = {"weight": 2., "sigma": 4}
@@ -222,13 +218,8 @@
         ik_method="dls",
         position_command_scale=(0.02, 0.02, 0.02),
         rotation_command_scale=(0.05, 0.05, 0.05),
-<<<<<<< HEAD
         ee_min_limit=(0.3, -0.35, 0.0),
         ee_max_limit=(0.65, 0.35, 0.35)
-=======
-        ee_min_limit=(0.15, -0.35, 0.0),
-        ee_max_limit=(0.65, 0.35, 0.4)
->>>>>>> 8b5bdc6b
     )
 
 @configclass
